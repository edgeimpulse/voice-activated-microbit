# This file is no longer auto-generated to make the repository builds with GCC
# and ARMCC no matter what.

cmake_minimum_required(VERSION 2.8.12)

enable_language(ASM)

set(YOTTA_AUTO_CODAL_CPP_FILES
    "core/MemberFunctionCallback.cpp"
    "core/CodalCompat.cpp"
    "core/CodalDmesg.cpp"
<<<<<<< HEAD
    "core/CodalDevice.cpp"
=======
    "core/DeviceComponent.cpp"
>>>>>>> c6e1ed74
    "core/DeviceFiber.cpp"
    "core/DeviceHeapAllocator.cpp"
    "core/DeviceListener.cpp"
    "core/DeviceSystemTimer.cpp"
    "core/CodalUSB.cpp"

    "types/ManagedString.cpp"
    "types/Matrix4.cpp"
    "types/DeviceEvent.cpp"

    "types/ManagedBuffer.cpp"
    "types/RefCounted.cpp"

    "device/DeviceTimer.cpp"
    "device/USB.cpp"

    "drivers/DynamicPwm.cpp"
    "drivers/DeviceButton.cpp"
    "drivers/DevicePin.cpp"
    "drivers/TimedInterruptIn.cpp"
    "drivers/DeviceSerial.cpp"
    "drivers/DeviceMessageBus.cpp"
    "drivers/HID.cpp"
)

execute_process(WORKING_DIRECTORY "../../yotta_modules/${PROJECT_NAME}" COMMAND "git" "log" "--pretty=format:%h" "-n" "1" OUTPUT_VARIABLE git_hash)
execute_process(WORKING_DIRECTORY "../../yotta_modules/${PROJECT_NAME}" COMMAND "git" "rev-parse" "--abbrev-ref" "HEAD" OUTPUT_VARIABLE git_branch OUTPUT_STRIP_TRAILING_WHITESPACE)

if ("${git_branch}" STREQUAL "master")
    set(CODAL_VERSION_STRING "${YOTTA_CODAL_VERSION_STRING}")
else()
    set(CODAL_VERSION_STRING "${YOTTA_CODAL_VERSION_STRING}-${git_branch}-g${git_hash}")
endif()

set(CODAL_VERSION_FLAGS "-DCODAL_VERSION=\\\"${CODAL_VERSION_STRING}\\\"")

set (CMAKE_CXX_FLAGS "${CMAKE_CXX_FLAGS} ${CODAL_VERSION_FLAGS}")

if(CMAKE_COMPILER_IS_GNUCC)
  file(REMOVE "asm/CortexContextSwitch.s")
  configure_file("asm/CortexContextSwitch.s.gcc" "asm/CortexContextSwitch.s" COPYONLY)
else()
  file(REMOVE "asm/CortexContextSwitch.s")
  configure_file("asm/CortexContextSwitch.s.armcc" "asm/CortexContextSwitch.s" COPYONLY)
endif()

set(YOTTA_AUTO_CODAL_S_FILES
    "asm/CortexContextSwitch.s"
)

add_library(codal
    ${YOTTA_AUTO_CODAL_CPP_FILES}
    ${YOTTA_AUTO_CODAL_S_FILES}
)

yotta_postprocess_target(LIBRARY codal)

target_link_libraries(codal
    mbed-classic
)

if(CMAKE_COMPILER_IS_GNUCC)
    message("suppressing ALL warnings from mbed-classic")
    target_compile_options(mbed-classic PRIVATE "-w")
endif()<|MERGE_RESOLUTION|>--- conflicted
+++ resolved
@@ -9,11 +9,8 @@
     "core/MemberFunctionCallback.cpp"
     "core/CodalCompat.cpp"
     "core/CodalDmesg.cpp"
-<<<<<<< HEAD
     "core/CodalDevice.cpp"
-=======
     "core/DeviceComponent.cpp"
->>>>>>> c6e1ed74
     "core/DeviceFiber.cpp"
     "core/DeviceHeapAllocator.cpp"
     "core/DeviceListener.cpp"
